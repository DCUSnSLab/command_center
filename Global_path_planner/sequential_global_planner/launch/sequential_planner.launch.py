--- conflicted
+++ resolved
@@ -18,11 +18,7 @@
         # Launch arguments
         DeclareLaunchArgument(
             'map_file',
-<<<<<<< HEAD
-            default_value='mando_full_map.json',
-=======
             default_value=map_file,
->>>>>>> fb032c64
             description='JSON map file to load'
         ),
         
